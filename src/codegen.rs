--- conflicted
+++ resolved
@@ -1,11 +1,6 @@
 use crate::ast::{Conversion, FieldPattern, Name, Pattern, TokenEnum};
 use crate::grammar::{Grammar, NonTerminal, Production, Symbol, SymbolKind};
-<<<<<<< HEAD
-use crate::parse_table::ParseTable;
-use crate::terminal::{TerminalReprArena, TerminalReprIdx};
-=======
 use crate::terminal::{TerminalIdx, TerminalReprArena};
->>>>>>> 70b3a65a
 
 use std::convert::TryFrom;
 
@@ -66,20 +61,17 @@
 /// Generates semantic action functions, semantic action table (array of semantic action functions)
 /// and replaces semantic actions in the grammar with their indices in the array.
 pub fn generate_semantic_action_table(
-    grammar: Grammar<TerminalReprIdx, syn::Expr>,
+    grammar: Grammar<TerminalIdx, syn::Expr>,
     non_terminal_action_variant_name: &[usize],
     token_lifetimes: &[syn::Lifetime],
-) -> (
-    Vec<TokenStream>,
-    Grammar<TerminalReprIdx, SemanticActionIdx>,
-) {
+) -> (Vec<TokenStream>, Grammar<TerminalIdx, SemanticActionIdx>) {
     let Grammar { non_terminals } = grammar;
 
     // Action function declarations and the array
     let mut decls: Vec<TokenStream> = vec![];
     let mut fn_names: Vec<syn::Ident> = vec![];
 
-    let non_terminals: Vec<NonTerminal<TerminalReprIdx, SemanticActionIdx>> = non_terminals
+    let non_terminals: Vec<NonTerminal<TerminalIdx, SemanticActionIdx>> = non_terminals
         .into_iter()
         .enumerate()
         .map(
@@ -92,7 +84,7 @@
                     public,
                 },
             )| {
-                let productions: Vec<Production<TerminalReprIdx, SemanticActionIdx>> = productions
+                let productions: Vec<Production<TerminalIdx, SemanticActionIdx>> = productions
                     .into_iter()
                     .enumerate()
                     .map(|(p_i, Production { symbols, action })| {
@@ -176,113 +168,6 @@
     (decls, Grammar { non_terminals })
 }
 
-<<<<<<< HEAD
-/// Generates `PARSE_TABLE: [[usize]]` that maps (non_terminal_idx, terminal_idx) to
-/// production_idx.
-fn generate_parse_table_code(
-    grammar: &Grammar<TerminalReprIdx, SemanticActionIdx>,
-    parse_table: &ParseTable,
-    terminals: &TerminalReprArena,
-) -> TokenStream {
-    let n_non_terminals = grammar.non_terminals.len();
-    let n_terminals = terminals.n_terminals();
-
-    // +1 for EOF
-    let mut table: Vec<Vec<Option<u32>>> = vec![vec![None; n_terminals + 1]; n_non_terminals];
-
-    for ((non_terminal_idx, terminal_idx), production_idx) in &parse_table.table {
-        table[non_terminal_idx.as_usize()][terminal_idx.as_usize()] = Some(u32::from(
-            grammar
-                .get_production(*non_terminal_idx, *production_idx)
-                .action
-                .as_u16(),
-        ));
-    }
-
-    for (non_terminal_idx, _) in grammar.non_terminal_indices() {
-        if let Some(production_idx) = parse_table.get_end(non_terminal_idx) {
-            table[non_terminal_idx.as_usize()][n_terminals] = Some(u32::from(
-                grammar
-                    .get_production(non_terminal_idx, production_idx)
-                    .action
-                    .as_u16(),
-            ));
-        }
-    }
-
-    let mut non_terminal_array_elems: Vec<TokenStream> = vec![];
-    for terminal_array in &table {
-        let mut array_elems: Vec<TokenStream> = vec![];
-        for production_idx in terminal_array {
-            match production_idx {
-                Option::None => array_elems.push(quote!(None)),
-                Option::Some(production_idx) => array_elems.push(quote!(Some(#production_idx))),
-            }
-        }
-        non_terminal_array_elems.push(quote!([#(#array_elems),*]));
-    }
-
-    let n_terminals = n_terminals + 1;
-    quote!(
-        static PARSE_TABLE: [[Option<u32>; #n_terminals]; #n_non_terminals] = [
-            #(#non_terminal_array_elems),*
-        ];
-    )
-}
-
-/// Generates a `PRODUCTIONS: [[Action]]` array, indexed by production index.
-///
-// NB. Index of a production in the array == the production's action idx
-fn generate_production_array(
-    grammar: &Grammar<TerminalReprIdx, SemanticActionIdx>,
-    terminals: &TerminalReprArena,
-) -> TokenStream {
-    let mut action_array_names: Vec<TokenStream> = vec![];
-    let mut action_arrays: Vec<TokenStream> = vec![];
-
-    let mut n_prod = 0;
-    for (p_idx, (_, _, production)) in grammar.production_indices().enumerate() {
-        // Just as a sanity check, production's action idx should be the index of the production in
-        // the array
-        assert_eq!(production.action, SemanticActionIdx(n_prod));
-
-        let array_name = syn::Ident::new(&format!("PROD_{}", p_idx), Span::call_site());
-        let semantic_action_idx = production.action.as_u16();
-        let mut array_elems: Vec<TokenStream> =
-            vec![quote!(Action::RunSemanticAction(#semantic_action_idx))];
-
-        for symbol in production.symbols.iter().rev() {
-            match symbol.kind {
-                SymbolKind::NonTerminal(non_terminal_idx) => {
-                    let idx = non_terminal_idx.as_usize();
-                    array_elems.push(quote!(Action::MatchNonTerminal(#idx)));
-                }
-                SymbolKind::Terminal(terminal_idx) => {
-                    let terminal_path = terminals.get_enum_path(terminal_idx);
-                    array_elems.push(quote!(Action::MatchTerminal(#terminal_path)));
-                }
-            }
-        }
-
-        let n_actions = array_elems.len();
-        action_arrays.push(quote!(
-            static #array_name: [Action; #n_actions] = [#(#array_elems),*];
-        ));
-
-        action_array_names.push(quote!(&#array_name));
-
-        n_prod += 1;
-    }
-
-    let n_elems = action_arrays.len();
-    quote!(
-        #(#action_arrays)*
-        static PRODUCTIONS: [&'static [Action]; #n_elems] = [#(#action_array_names),*];
-    )
-}
-
-=======
->>>>>>> 70b3a65a
 /// Generates a `fn token_kind(& #token_type) -> #token_kind_type` that returns kind of a token.
 pub fn token_kind_fn(
     token_kind_type_name: &syn::Ident,
